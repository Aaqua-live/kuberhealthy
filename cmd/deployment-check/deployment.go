// Copyright 2018 Comcast Cable Communications Management, LLC
// Licensed under the Apache License, Version 2.0 (the "License");
// you may not use this file except in compliance with the License.
// You may obtain a copy of the License at
//     http://www.apache.org/licenses/LICENSE-2.0
// Unless required by applicable law or agreed to in writing, software
// distributed under the License is distributed on an "AS IS" BASIS,
// WITHOUT WARRANTIES OR CONDITIONS OF ANY KIND, either express or implied.
// See the License for the specific language governing permissions and
// limitations under the License.package main

package main

import (
	"context"
	"errors"
	"fmt"
	"math"
	"strconv"
	"strings"
	"time"

	log "github.com/sirupsen/logrus"
	v1 "k8s.io/api/apps/v1"
	corev1 "k8s.io/api/core/v1"
	resource "k8s.io/apimachinery/pkg/api/resource"
	metav1 "k8s.io/apimachinery/pkg/apis/meta/v1"
	"k8s.io/apimachinery/pkg/util/intstr"
	watchpkg "k8s.io/apimachinery/pkg/watch"
)

const (
	// Default deployment values.
	defaultLabelKey        = "deployment-timestamp"
	defaultLabelValueBase  = "unix-"
	defaultMinReadySeconds = 5

	// Default deployment strategy values.
	defaultMaxSurge       = 2
	defaultMaxUnavailable = 2

	// Default container values.
	defaultImagePullPolicy = "IfNotPresent"

	// Default container resource requests values.
	defaultMillicoreRequest = 15               // Calculated in decimal SI units (15 = 15m cpu).
	defaultMillicoreLimit   = 75               // Calculated in decimal SI units (75 = 75m cpu).
	defaultMemoryRequest    = 20 * 1024 * 1024 // Calculated in binary SI units (20 * 1024^2 = 20Mi memory).
	defaultMemoryLimit      = 75 * 1024 * 1024 // Calculated in binary SI units (75 * 1024^2 = 75Mi memory).

	// Default container probe values.
	defaultProbeFailureThreshold    = 5  // Number of consecutive failures for the probe to be considered failed (k8s default = 3).
	defaultProbeSuccessThreshold    = 1  // Number of consecutive successes for the probe to be considered successful after having failed (k8s default = 1).
	defaultProbeInitialDelaySeconds = 2  // Number of seconds after container has started before probes are initiated.
	defaultProbeTimeoutSeconds      = 2  // Number of seconds after which the probe times out (k8s default = 1).
	defaultProbePeriodSeconds       = 15 // How often to perform the probe (k8s default = 10).
)

// createDeploymentConfig creates and configures a k8s deployment and returns the struct (ready to apply with client).
func createDeploymentConfig(image string) *v1.Deployment {

	// Make a k8s deployment.
	deployment := &v1.Deployment{}

	// Use a different image if useRollImage is true, to
	checkImage := image

	log.Infoln("Creating deployment resource with", checkDeploymentReplicas, "replica(s) in", checkNamespace, "namespace using image ["+checkImage+"] with environment variables:", additionalEnvVars)

	// Make a slice for containers for the pods in the deployment.
	containers := make([]corev1.Container, 0)

	if len(checkImage) == 0 {
		err := errors.New("check image url for container is empty: " + checkImage)
		log.Warnln(err.Error())
		return deployment
	}

	// Make the container for the slice.
	var container corev1.Container
	container = createContainerConfig(checkImage)
	containers = append(containers, container)

	graceSeconds := int64(1)

	// Make and define a pod spec with containers.
	podSpec := corev1.PodSpec{
		Containers:                    containers,
		RestartPolicy:                 corev1.RestartPolicyAlways,
		TerminationGracePeriodSeconds: &graceSeconds,
		ServiceAccountName:            checkServiceAccount,
	}

	// Make labels for pod and deployment.
	labels := make(map[string]string, 0)
	labels[defaultLabelKey] = defaultLabelValueBase + strconv.Itoa(int(now.Unix()))
	labels["source"] = "kuberhealthy"

	// Make and define a pod template spec with a pod spec.
	podTemplateSpec := corev1.PodTemplateSpec{
		Spec: podSpec,
	}
	podTemplateSpec.ObjectMeta.Labels = labels
	podTemplateSpec.ObjectMeta.Name = checkDeploymentName
	podTemplateSpec.ObjectMeta.Namespace = checkNamespace

	// Make a selector object for labels.
	labelSelector := metav1.LabelSelector{
		MatchLabels: labels,
	}

	// Calculate max surge and unavailable [#replicas / 2].
	maxSurge := math.Ceil(float64(checkDeploymentReplicas) / float64(2))
	maxUnavailable := math.Ceil(float64(checkDeploymentReplicas) / float64(2))

	// Make a rolling update strategy and define the deployment strategy with it.
	rollingUpdateSpec := v1.RollingUpdateDeployment{
		MaxUnavailable: &intstr.IntOrString{
			IntVal: int32(maxUnavailable),
			StrVal: strconv.Itoa(int(maxUnavailable)),
		},
		MaxSurge: &intstr.IntOrString{
			IntVal: int32(maxSurge),
			StrVal: strconv.Itoa(int(maxSurge)),
		},
	}
	deployStrategy := v1.DeploymentStrategy{
		Type:          v1.RollingUpdateDeploymentStrategyType,
		RollingUpdate: &rollingUpdateSpec,
	}

	// Make a deployment spec.
	replicas := int32(checkDeploymentReplicas)
	deploySpec := v1.DeploymentSpec{
		Strategy:        deployStrategy,
		MinReadySeconds: defaultMinReadySeconds,
		Replicas:        &replicas,
		Selector:        &labelSelector,
		Template:        podTemplateSpec,
	}

	// Define the k8s deployment.
	deployment.ObjectMeta.Name = checkDeploymentName
	deployment.ObjectMeta.Namespace = checkNamespace

	// Add the deployment spec to the deployment.
	deployment.Spec = deploySpec

	return deployment
}

// DeploymentResult represents the results from a createDeployment and updateDeployment calls.
type DeploymentResult struct {
	Deployment *v1.Deployment
	Err        error
}

// createDeployment creates a deployment in the cluster with a given deployment specification.
func createDeployment(deploymentConfig *v1.Deployment) chan DeploymentResult {

	createChan := make(chan DeploymentResult)

	go func() {
		log.Infoln("Creating deployment in cluster with name:", deploymentConfig.Name)

		defer close(createChan)

		result := DeploymentResult{}

		deployment, err := client.AppsV1().Deployments(checkNamespace).Create(deploymentConfig)
		if err != nil {
			log.Infoln("Failed to create a deployment in the cluster:", err)
			result.Err = err
			createChan <- result
			return
		}
		if deployment == nil {
			err = errors.New("got a nil deployment result: ")
			log.Errorln("Failed to create a deployment in the cluster: %w", err)
			result.Err = err
			createChan <- result
			return
		}

		for {
			log.Infoln("Watching for deployment to exist.")

			// Watch that it is up.
			watch, err := client.AppsV1().Deployments(checkNamespace).Watch(metav1.ListOptions{
				Watch:         true,
				FieldSelector: "metadata.name=" + deployment.Name,
				// LabelSelector: defaultLabelKey + "=" + defaultLabelValueBase + strconv.Itoa(int(now.Unix())),
			})
			if err != nil {
				result.Err = err
				createChan <- result
				return
			}
			// If the watch is nil, skip to the next loop and make a new watch object.
			if watch == nil {
				continue
			}

			// There can be 2 events here: Available = True status update from deployment or Context timeout.
			for event := range watch.ResultChan() { // Watch for deployment events.

				d, ok := event.Object.(*v1.Deployment)
				if !ok { // Skip the event if it cannot be casted as a v1.Deployment.
					log.Infoln("Got a watch event for a non-deployment object -- ignoring.")
					continue
				}

				log.Debugln("Received an event watching for deployment changes:", d.Name, "got event", event.Type)

				// Look at the status conditions for the deployment object;
				// we want it to be reporting Available = True.
				if deploymentAvailable(d) {
					result.Deployment = d
					createChan <- result
					return
				}

				// If the context has expired, exit.
				select {
				case <-ctx.Done(): // Watch for a context cancellation.
					log.Errorln("Context expired while waiting for deployment to create.")
					err = cleanUp(ctx) // Clean up the deployment.
					if err != nil {
						result.Err = errors.New("failed to clean up properly: " + err.Error())
					}
					createChan <- result
					return
				default:
				}
			}

			// Stop the watch on each loop because we will create a new one.
			watch.Stop()
		}
	}()

	return createChan
}

// createContainerConfig creates a container resource spec and returns it.
func createContainerConfig(imageURL string) corev1.Container {

	log.Infoln("Creating container using image ["+imageURL+"] with environment variables:", additionalEnvVars)

	// Set up a basic container port [default is 80 for HTTP].
	basicPort := corev1.ContainerPort{
		ContainerPort: checkContainerPort,
	}
	containerPorts := []corev1.ContainerPort{basicPort}

	// Make maps for resources.
	// Make and define a map for requests.
	requests := make(map[corev1.ResourceName]resource.Quantity, 0)
	requests[corev1.ResourceCPU] = *resource.NewMilliQuantity(defaultMillicoreRequest, resource.DecimalSI)
	requests[corev1.ResourceMemory] = *resource.NewQuantity(defaultMemoryRequest, resource.BinarySI)

	// Make and define a map for limits.
	limits := make(map[corev1.ResourceName]resource.Quantity, 0)
	limits[corev1.ResourceCPU] = *resource.NewMilliQuantity(defaultMillicoreLimit, resource.DecimalSI)
	limits[corev1.ResourceMemory] = *resource.NewQuantity(defaultMemoryLimit, resource.BinarySI)

	// Make and define a resource requirement struct.
	resources := corev1.ResourceRequirements{
		Requests: requests,
		Limits:   limits,
	}

	// Make a slice for environment variables.
	// Parse passed in environment variables and define the slice.
	envs := make([]corev1.EnvVar, 0)
	for k, v := range additionalEnvVars {
		ev := corev1.EnvVar{
			Name:  k,
			Value: v,
		}
		envs = append(envs, ev)
	}

	// Make a TCP socket for the probe handler.
	tcpSocket := corev1.TCPSocketAction{
		Port: intstr.IntOrString{
			IntVal: checkContainerPort,
			StrVal: strconv.Itoa(int(checkContainerPort)),
		},
	}

	// Make a handler for the probes.
	handler := corev1.Handler{
		TCPSocket: &tcpSocket,
	}

	// Make liveness and readiness probes.
	// Make the liveness probe here.
	liveProbe := corev1.Probe{
		Handler:             handler,
		InitialDelaySeconds: defaultProbeInitialDelaySeconds,
		TimeoutSeconds:      defaultProbeTimeoutSeconds,
		PeriodSeconds:       defaultProbePeriodSeconds,
		SuccessThreshold:    defaultProbeSuccessThreshold,
		FailureThreshold:    defaultProbeFailureThreshold,
	}

	// Make the readiness probe here.
	readyProbe := corev1.Probe{
		Handler:             handler,
		InitialDelaySeconds: defaultProbeInitialDelaySeconds,
		TimeoutSeconds:      defaultProbeTimeoutSeconds,
		PeriodSeconds:       defaultProbePeriodSeconds,
		SuccessThreshold:    defaultProbeSuccessThreshold,
		FailureThreshold:    defaultProbeFailureThreshold,
	}

	// Create the container.
	c := corev1.Container{
		Name:            defaultCheckContainerName,
		Image:           imageURL,
		ImagePullPolicy: defaultImagePullPolicy,
		Ports:           containerPorts,
		Resources:       resources,
		Env:             envs,
		LivenessProbe:   &liveProbe,
		ReadinessProbe:  &readyProbe,
	}

	return c
}

// deleteDeploymentAndWait deletes the created test deployment
func deleteDeploymentAndWait(ctx context.Context) error {

	deleteChan := make(chan error)

	go func() {
		defer close(deleteChan)

		log.Debugln("Checking if deployment has been deleted.")
		for {

			// Check if we have timed out.
			select {
			case <-ctx.Done():
				deleteChan <- fmt.Errorf("timed out while waiting for deployment to delete")
			default:
				log.Debugln("Delete deployment and wait has not yet timed out.")
			}

			// Wait between checks.
<<<<<<< HEAD
			log.Debugln("Waiting 5 secodns before trying again.")
=======
			log.Debugln("Waiting 5 seconds before trying again.")
>>>>>>> ab479c64
			time.Sleep(time.Second * 5)

			// Watch that it is gone by listing repeatedly.
			deploymentList, err := client.AppsV1().Deployments(checkNamespace).List(metav1.ListOptions{
				FieldSelector: "metadata.name=" + checkDeploymentName,
				// LabelSelector: defaultLabelKey + "=" + defaultLabelValueBase + strconv.Itoa(int(now.Unix())),
			})
			if err != nil {
				log.Errorln("Error listing deployments:", err.Error())
				continue
			}

			// Check for the deployment in the list.
			var deploymentExists bool
			for _, deploy := range deploymentList.Items {
				// If the deployment exists, try to delete it.
				if deploy.GetName() == checkDeploymentName {
					deploymentExists = true
					err = deleteDeployment()
					if err != nil {
						log.Errorln("Error when running a delete on deployment", checkDeploymentName+":", err.Error())
					}
					break
				}
			}

			// If the deployment was not in the list, then we assume it has been deleted.
			if !deploymentExists {
				deleteChan <- nil
				break
			}
		}

	}()

	// Send a delete on the deployment.
	err := deleteDeployment()
	if err != nil {
		log.Infoln("Could not delete deployment:", checkDeploymentName)
	}

	return <-deleteChan
}

// deleteDeployment issues a foreground delete for the check test deployment name.
func deleteDeployment() error {
	log.Infoln("Attempting to delete deployment in", checkNamespace, "namespace.")
	// Make a delete options object to delete the deployment.
	deletePolicy := metav1.DeletePropagationForeground
	graceSeconds := int64(1)
	deleteOpts := metav1.DeleteOptions{
		GracePeriodSeconds: &graceSeconds,
		PropagationPolicy:  &deletePolicy,
	}

	// Delete the deployment and return the result.
	return client.AppsV1().Deployments(checkNamespace).Delete(checkDeploymentName, &deleteOpts)
}

// cleanUpOrphanedDeployment cleans up deployments created from previous checks.
func cleanUpOrphanedDeployment() error {

	cleanUpChan := make(chan error)

	go func() {
		defer close(cleanUpChan)

		// Watch that it is gone.
		watch, err := client.AppsV1().Deployments(checkNamespace).Watch(metav1.ListOptions{
			Watch:         true,
			FieldSelector: "metadata.name=" + checkDeploymentName,
			// LabelSelector: defaultLabelKey + "=" + defaultLabelValueBase + strconv.Itoa(int(now.Unix())),
		})
		if err != nil {
			log.Infoln("Error creating watch client.")
			cleanUpChan <- err
			return
		}
		defer watch.Stop()

		// Watch for a DELETED event.
		for event := range watch.ResultChan() {
			log.Debugln("Received an event watching for service changes:", event.Type)

			d, ok := event.Object.(*v1.Deployment)
			if !ok {
				log.Infoln("Got a watch event for a non-deployment object -- ignoring.")
				continue
			}

			log.Debugln("Received an event watching for deployment changes:", d.Name, "got event", event.Type)

			// We want an event type of DELETED here.
			if event.Type == watchpkg.Deleted {
				log.Infoln("Received a", event.Type, "while watching for deployment with name ["+d.Name+"] to be deleted")
				cleanUpChan <- nil
				return
			}
		}
	}()

	log.Infoln("Removing previous deployment in", checkNamespace, "namespace.")

	// Make a delete options object to delete the service.
	deletePolicy := metav1.DeletePropagationForeground
	graceSeconds := int64(1)
	deleteOpts := metav1.DeleteOptions{
		GracePeriodSeconds: &graceSeconds,
		PropagationPolicy:  &deletePolicy,
	}

	// Send the delete request.
	err := client.AppsV1().Deployments(checkNamespace).Delete(checkDeploymentName, &deleteOpts)
	if err != nil {
		return errors.New("failed to delete previous deployment: " + err.Error())
	}

	return <-cleanUpChan
}

// findPreviousDeployment lists deployments and checks their names and labels to determine if there should
// be an old deployment belonging to this check that should be deleted.
func findPreviousDeployment() (bool, error) {

	log.Infoln("Attempting to find previously created deployment(s) belonging to this check.")

	deploymentList, err := client.AppsV1().Deployments(checkNamespace).List(metav1.ListOptions{})
	if err != nil {
		log.Infoln("error listing deployments:", err)
		return false, err
	}
	if deploymentList == nil {
		log.Infoln("Received an empty list of deployments:", deploymentList)
		return false, errors.New("received empty list of deployments")
	}
	log.Debugln("Found", len(deploymentList.Items), "deployment(s)")

	if debug { // Print out all the found deployments if debug logging is enabled.
		for _, deployment := range deploymentList.Items {
			log.Debugln(deployment.Name)
		}
	}

	// Iterate through deployments and look for previous deployments.
	for _, deployment := range deploymentList.Items {

		// Check using names.
		// if &deployment.Name == nil {
		// 	continue
		// }
		if deployment.Name == checkDeploymentName {
			log.Infoln("Found an old deployment belonging to this check:", deployment.Name)
			return true, nil
		}

		// Check using labels.
		// for k, v := range deployment.Labels {
		// 	if k == defaultLabelKey && v != defaultLabelValueBase+strconv.Itoa(int(now.Unix())) {
		// 		log.Infoln("Found an old deployment belonging to this check.")
		// 		return true, nil
		// 	}
		// }
	}

	log.Infoln("Did not find any old deployment(s) belonging to this check.")
	return false, nil
}

// updateDeployment performs an update on a deployment with a given deployment configuration.  The DeploymentResult
// channel is notified when the rolling update is complete.
func updateDeployment(deploymentConfig *v1.Deployment) chan DeploymentResult {

	updateChan := make(chan DeploymentResult)

	go func() {
		log.Infoln("Performing rolling-update on deployment", deploymentConfig.Name, "to ["+deploymentConfig.Spec.Template.Spec.Containers[0].Image+"]")

		defer close(updateChan)

		result := DeploymentResult{}

		// Get the names of the current pods and ignore them when checking for a completed rolling-update.
		log.Infoln("Creating a blacklist with the current pods that exist.")
		oldPodNames := getPodNames()

		deployment, err := client.AppsV1().Deployments(checkNamespace).Update(deploymentConfig)
		if err != nil {
			log.Infoln("Failed to update deployment in the cluster:", err)
			result.Err = err
			updateChan <- result
			return
		}

		// Watch that it is up.
		watch, err := client.AppsV1().Deployments(checkNamespace).Watch(metav1.ListOptions{
			Watch:         true,
			FieldSelector: "metadata.name=" + deployment.Name,
			// LabelSelector: defaultLabelKey + "=" + defaultLabelValueBase + strconv.Itoa(int(now.Unix())),
		})
		if err != nil {
			result.Err = err
			updateChan <- result
			return
		}

		// Stop the watch on each loop because we will create a new one.
		defer watch.Stop()

		log.Debugln("Watching for deployment rolling-update to complete.")
		newPodStatuses := make(map[string]bool)
		for {
			// There can be 2 events here, Progressing has status "has successfully progressed." or Context timeout.
			select {
			case event := <-watch.ResultChan():
				// Watch for deployment events.
				d, ok := event.Object.(*v1.Deployment)
				if !ok { // Skip the event if it cannot be casted as a v1.Deployment.
					log.Infoln("Got a watch event for a non-deployment object -- ignoring.")
					continue
				}

				log.Debugln("Received an event watching for deployment changes:", d.Name, "got event", event.Type)

				// Look at the status conditions for the deployment object.
				if rollingUpdateComplete(newPodStatuses, oldPodNames) {
					log.Debugln("Rolling-update is assumed to be completed, sending result to channel.")
					result.Deployment = d
					updateChan <- result
					return
				}
			case <-ctx.Done():
				// If the context has expired, exit.
				log.Errorln("Context expired while waiting for deployment to create.")
				err = cleanUp(ctx)
				if err != nil {
					result.Err = errors.New("failed to clean up properly: " + err.Error())
				}
				updateChan <- result
				return
			}
		}
	}()

	return updateChan
}

// waitForDeploymentToDelete waits for the service to be deleted.
func waitForDeploymentToDelete() chan bool {

	// Make and return a channel while we check that the service is gone in the background.
	deleteChan := make(chan bool, 1)

	go func() {
		defer close(deleteChan)
		for {
			_, err := client.AppsV1().Deployments(checkNamespace).Get(checkDeploymentName, metav1.GetOptions{})
			if err != nil {
				log.Debugln("error from Deployments().Get():", err.Error())
				if strings.Contains(err.Error(), "not found") {
					log.Debugln("Deployment deleted.")
					deleteChan <- true
					return
				}
			}
			time.Sleep(time.Millisecond * 250)
		}
	}()

	return deleteChan
}

// rollingUpdateComplete checks the deployment's container images and their statuses and returns
// a boolean based on whether or not the rolling-update is complete.
func rollingUpdateComplete(statuses map[string]bool, oldPodNames []string) bool {

	// Should be looking at pod and pod names NOT containers.
	podList, err := client.CoreV1().Pods(checkNamespace).List(metav1.ListOptions{
		// FieldSelector: "metadata.name=" + checkDeploymentName,
		LabelSelector: defaultLabelKey + "=" + defaultLabelValueBase + strconv.Itoa(int(now.Unix())),
	})
	if err != nil {
		log.Errorln("failed to list pods:", err)
		return false
	}

	// Look at each pod and see if the deployment update is complete.
	for _, pod := range podList.Items {
		if containsString(pod.Name, oldPodNames) {
			log.Debugln("Skipping", pod.Name, "because it was found in the blacklist.")
			continue
		}

		// If the container in the pod has the correct image, add it to the status map.
		for _, container := range pod.Spec.Containers {
			if container.Image == checkImageURLB {
				if _, ok := statuses[pod.Name]; !ok {
					statuses[pod.Name] = false
				}
			}
		}

		// Check the pod conditions to see if it has finished the rolling-update.
		for _, condition := range pod.Status.Conditions {
			if condition.Type == corev1.PodReady && condition.Status == corev1.ConditionTrue {
				if !statuses[pod.Name] {
					log.Debugln("Setting status for", pod.Name, "to true.")
					statuses[pod.Name] = true
				}
			}
		}
	}

	var count int
	for _, status := range statuses {
		if status {
			count++
		}
	}
	log.Infoln(count, "/", checkDeploymentReplicas, "pods have been rolled.")

	// Only return true if ALL pods are up.
	return count == checkDeploymentReplicas
}

// deploymentAvailable checks the status conditions of the deployment and returns a boolean.
// This will return a true if condition 'Available' = status 'True'.
func deploymentAvailable(deployment *v1.Deployment) bool {
	for _, condition := range deployment.Status.Conditions {
		if condition.Type == v1.DeploymentAvailable && condition.Status == corev1.ConditionTrue {
			log.Infoln("Deployment is reporting", condition.Type, "with", condition.Status+".")
			return true
		}
	}
	return false
}

// getPodNames gets the current list of pod names -- used to reference for a completed rolling update.
func getPodNames() []string {
	names := make([]string, 0)

	// Should be looking at pod and pod names NOT containers.
	podList, err := client.CoreV1().Pods(checkNamespace).List(metav1.ListOptions{
		// FieldSelector: "metadata.name=" + checkDeploymentName,
		LabelSelector: defaultLabelKey + "=" + defaultLabelValueBase + strconv.Itoa(int(now.Unix())),
	})
	if err != nil {
		log.Errorln("failed to list pods:", err)
		return names
	}
	if podList == nil {
		log.Errorln("could not create a list of pod names due to an empty list of pods:", podList)
		return names
	}

	for _, pod := range podList.Items {
		names = append(names, pod.Name)
	}

	return names
}

// containsString returns a boolean value based on whether or not a slice of strings contains
// a string.
func containsString(s string, list []string) bool {
	for _, str := range list {
		if s == str {
			return true
		}
	}
	return false
}<|MERGE_RESOLUTION|>--- conflicted
+++ resolved
@@ -350,11 +350,7 @@
 			}
 
 			// Wait between checks.
-<<<<<<< HEAD
-			log.Debugln("Waiting 5 secodns before trying again.")
-=======
 			log.Debugln("Waiting 5 seconds before trying again.")
->>>>>>> ab479c64
 			time.Sleep(time.Second * 5)
 
 			// Watch that it is gone by listing repeatedly.
