--- conflicted
+++ resolved
@@ -17,26 +17,12 @@
 	"os"
 	"os/signal"
 	"path/filepath"
-<<<<<<< HEAD
+	"strconv"
 	"time"
 
-=======
-	"strconv"
-	"strings"
-	"time"
-
-	"github.com/Comcast/kuberhealthy/pkg/checks/componentStatus"
-	"github.com/Comcast/kuberhealthy/pkg/checks/daemonSet"
-	"github.com/Comcast/kuberhealthy/pkg/checks/dnsStatus"
-	"github.com/Comcast/kuberhealthy/pkg/checks/podRestarts"
-	"github.com/Comcast/kuberhealthy/pkg/checks/podStatus"
 	"github.com/Comcast/kuberhealthy/pkg/masterCalculation"
-	"github.com/Comcast/kuberhealthy/pkg/metrics"
->>>>>>> 41bc85a5
 	"github.com/integrii/flaggy"
 	log "github.com/sirupsen/logrus"
-
-	"github.com/Comcast/kuberhealthy/pkg/masterCalculation"
 )
 
 // status represents the current Kuberhealthy OK:Error state
@@ -57,23 +43,15 @@
 var enableDebug bool       // enable debug logging
 // DSPauseContainerImageOverride specifies the sleep image we will use on the daemonset checker
 var DSPauseContainerImageOverride string // specify an alternate location for the DSC pause container - see #114
-var DSTolerationOverride []string			 // specify an alternate list of taints to tolerate - see #178
+var DSTolerationOverride []string        // specify an alternate list of taints to tolerate - see #178
 var logLevel = "info"
-<<<<<<< HEAD
-var enableComponentStatusChecks = true
-var enableDaemonSetChecks = true
-var enablePodRestartChecks = true
-var enablePodStatusChecks = true
-var enableDnsStatusChecks = true
-var enableExternalChecks = true
-=======
 
 var enableComponentStatusChecks = determineCheckStateFromEnvVar("COMPONENT_STATUS_CHECK")
 var enableDaemonSetChecks = determineCheckStateFromEnvVar("DAEMON_SET_CHECK")
 var enablePodRestartChecks = determineCheckStateFromEnvVar("POD_RESTARTS_CHECK")
 var enablePodStatusChecks = determineCheckStateFromEnvVar("POD_STATUS_CHECK")
 var enableDnsStatusChecks = determineCheckStateFromEnvVar("DNS_STATUS_CHECK")
->>>>>>> 41bc85a5
+var enableExternalChecks = true
 
 // InfluxDB connection configuration
 var enableInflux = false
@@ -92,6 +70,7 @@
 const checkCRDGroup = "comcast.github.io"
 const checkCRDVersion = "v1"
 const checkCRDResource = "khchecks"
+
 var checkCRDScanInterval = time.Second * 15 // how often we scan for changes to check CRD objects
 
 func init() {
@@ -159,69 +138,7 @@
 	kuberhealthy = NewKuberhealthy()
 	kuberhealthy.ListenAddr = listenAddress
 
-<<<<<<< HEAD
 	// tell Kuberhealthy to start all checks and master change monitoring
-=======
-	// Split the podCheckNamespaces into a []string
-	namespaces := strings.Split(podCheckNamespaces, ",")
-
-	// Add enabled checks into Kuberhealthy
-
-	// componentstatus checking
-	if enableComponentStatusChecks {
-		kuberhealthy.AddCheck(componentStatus.New())
-	}
-
-	// daemonset checking
-	if enableDaemonSetChecks {
-		dsc, err := daemonSet.New()
-		if err != nil {
-			log.Fatalln("unable to create daemonset checker:", err)
-		}
-		// allow the user to override the image used by the DSC - see #114
-		if len(DSPauseContainerImageOverride) > 0 {
-			log.Info("Setting DS pause container override image to:", DSPauseContainerImageOverride)
-			dsc.PauseContainerImage = DSPauseContainerImageOverride
-		}
-		// allow the user to override the tolerations used by the DSC - see #178
-		if len(DSPauseContainerImageOverride) > 0 {
-			log.Info("Setting DS Tolerations to:", DSTolerationOverride)
-			DSTolerationOverrideList, err := dsc.ParseTolerationOverride(DSTolerationOverride)
-			if err != nil {
-				log.Errorln("Error parsing tolerationOverride", err)
-			}
-			dsc.Tolerations = DSTolerationOverrideList
-			}
-		kuberhealthy.AddCheck(dsc)
-	}
-
-	// pod restart checking
-	if enablePodRestartChecks {
-		for _, namespace := range namespaces {
-			n := strings.TrimSpace(namespace)
-			if len(n) > 0 {
-				kuberhealthy.AddCheck(podRestarts.New(n))
-			}
-		}
-	}
-
-	// pod status checking
-	if enablePodStatusChecks {
-		for _, namespace := range namespaces {
-			n := strings.TrimSpace(namespace)
-			if len(n) > 0 {
-				kuberhealthy.AddCheck(podStatus.New(n))
-			}
-		}
-	}
-
-	// dns resolution checking
-	if enableDnsStatusChecks {
-		kuberhealthy.AddCheck(dnsStatus.New(dnsEndpoints))
-	}
-
-	// Tell Kuberhealthy to start all checks and master change monitoring
->>>>>>> 41bc85a5
 	go kuberhealthy.Start()
 
 	// Start the web server and restart it if it crashes
@@ -246,8 +163,6 @@
 	os.Exit(0)
 }
 
-<<<<<<< HEAD
-=======
 // determineCheckStateFromEnvVar determines a check's enabled state based on
 // the supplied environment variable
 func determineCheckStateFromEnvVar(envVarName string) bool {
@@ -257,5 +172,4 @@
 		return true // by default, the check is on
 	}
 	return enabledState
-}
->>>>>>> 41bc85a5
+}