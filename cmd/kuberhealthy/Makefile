IMAGE="kuberhealthy/kuberhealthy"
<<<<<<< HEAD
TAG="v2.4.0"
=======
TAG="v2.3.1"
>>>>>>> 3a7e1a5b

build:
	docker build --no-cache --pull -t ${IMAGE}:${TAG} -f Dockerfile ../../
build-dev:
	docker build -t kuberhealthy:dev -f Dockerfile ../../
push:
	docker push ${IMAGE}:${TAG}
test:
	POD_NAME="kuberhealthy-test" go test -run TestWebServer -v -args -- --debug --forceMaster
run:
	go build
	POD_NAME="kuberhealthy-test" ./kuberhealthy --debug --forceMaster
run-influx:
	go build
	POD_NAME="kuberhealthy-test" ./kuberhealthy -debug -forceMaster -enableInflux -influxUrl=http://localhost:8086 -influxDB=kuberhealthy<|MERGE_RESOLUTION|>--- conflicted
+++ resolved
@@ -1,9 +1,6 @@
 IMAGE="kuberhealthy/kuberhealthy"
-<<<<<<< HEAD
+
 TAG="v2.4.0"
-=======
-TAG="v2.3.1"
->>>>>>> 3a7e1a5b
 
 build:
 	docker build --no-cache --pull -t ${IMAGE}:${TAG} -f Dockerfile ../../
