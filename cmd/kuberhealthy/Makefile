IMAGE="kuberhealthy/kuberhealthy"
<<<<<<< HEAD
TAG="v2.3.2"
=======
TAG="latest"
>>>>>>> c47ada8a

build:
	docker build --no-cache --pull -t ${IMAGE}:${TAG} -f Dockerfile ../../
build-dev:
	docker build -t kuberhealthy:dev -f Dockerfile ../../
push:
	docker push ${IMAGE}:${TAG}
test:
	POD_NAME="kuberhealthy-test" go test -run TestWebServer -v -args -- --debug --forceMaster
run:
	go build
	POD_NAME="kuberhealthy-test" ./kuberhealthy --debug --forceMaster
run-influx:
	go build
	POD_NAME="kuberhealthy-test" ./kuberhealthy -debug -forceMaster -enableInflux -influxUrl=http://localhost:8086 -influxDB=kuberhealthy<|MERGE_RESOLUTION|>--- conflicted
+++ resolved
@@ -1,9 +1,5 @@
 IMAGE="kuberhealthy/kuberhealthy"
-<<<<<<< HEAD
-TAG="v2.3.2"
-=======
 TAG="latest"
->>>>>>> c47ada8a
 
 build:
 	docker build --no-cache --pull -t ${IMAGE}:${TAG} -f Dockerfile ../../
