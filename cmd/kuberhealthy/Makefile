--- conflicted
+++ resolved
@@ -1,9 +1,5 @@
 test:
-<<<<<<< HEAD
-	MY_POD_NAME="kuberhealthy-test" go test -run TestWebServer -v -args -debug -forceMaster
+	POD_NAME="kuberhealthy-test" go test -run TestWebServer -v -args -debug -forceMaster
 run:
 	go build
-	MY_POD_NAME="kuberhealthy-test" ./kuberhealthy -debug -forceMaster
-=======
-	POD_NAME="kuberhealthy-test" go test -run TestWebServer -v -debug -forceMaster
->>>>>>> ad77549a
+	POD_NAME="kuberhealthy-test" ./kuberhealthy -debug -forceMaster